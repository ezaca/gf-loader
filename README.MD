# GFLoader

This library allows to load Google Fonts exhibited at `fonts.googleapis.com`.

# Installation

Include the `gfloader.js` file in your webpage. This library only works in
browsers, it is not intended to run in NodeJS or similar. We recommend to use
some process and minify the library before serving in production. Remember to
preserve the copyright notice, as required by MIT License.

# Methods

## `GFLoader.append(family): Promise`

Appends a font CSS given its family. If you want to load the default font style
(weight 400, latin), just pass the font name to this function. The "family"
argument also accepts an object with the fields:

 - `family` (String) with the family name (case sensitive);
 - `weight` (Number or Array) with the weight or an array of weights;
 - `subset` (String or Array) with the character subset of the family.

The function returns a Promise object and you can define its callback calling
the functions `.then(callback)` or `.catch(callback)`.

## `GFLoader.exists(family): Promise`

Detect whether the font family exists or not. This function makes a HEAD request
in the Google Fonts server and watch its result. If it returns 200 OK, the font
exists.

Argument `family` (String) is the font family to check. It is a case-sensitive
string with the name of the font family.

The function returns a Promise to handle its result.

There is no way to differenciate the result of a network error from an invalid
font family. This occurs because both cases returns an invalid error with status
0. While Google Fonts API sends an HTTP 400, the cross-origin policy intercepts
the error page and converts the status to 0. This status is ambiguous with other
possible errors.

<<<<<<< HEAD
`GFLoader.exists_weight(family, weight): Promise`

This function is very like the `exists` function, but also accept an extra
argument to test against a specific font weight.

Argument `weight` accepts the font weight as string or number. It also can be an
array with strings and numbers representing the desired font weights. If the
argument is an array, it will return true whether any of the weights exist.

The function returns a Promise to handle its result.

See `exists` function for further information.

`GFLoader.info(family): Promise`
=======
## `GFLoader.info(family): Promise`
>>>>>>> f0f2e581

Returns some useful informations about the font family. When the execution goes
well, the first argument passed to the callback function of `.then(callback)` is
an object with the fields `weight` and `subset`.

Field `weight` holds a plain object that maps the font weight and its ability to
be normal and/or italic. Each weight is an object with the fields `normal` and
`italic`. In other hand, field `subset` stores the valid character subsets. Each
item is a field of the `subset` object, whose field name is the subset and the
field value is always `true`.

## `GFLoader.stylize(element, family, fallback='sans-serif'): Promise`

Load the font CSS, if necessary, and set the inline `style` attribute on the
given element, adjusting its `font-family` and `font-weight`.

The `element` argument can be anything that jQuery can turns into an object or
group of objects. If no element can be retrieved, the function has the same
effect as `append`.

The `family` element can be a string or object, like the `append` function.

Argument `fallback` accepts `"sans-serif"`, `"serif"` or `"monospace"`.

The function returns a Promise to handle its success or fail.<|MERGE_RESOLUTION|>--- conflicted
+++ resolved
@@ -41,7 +41,6 @@
 the error page and converts the status to 0. This status is ambiguous with other
 possible errors.
 
-<<<<<<< HEAD
 `GFLoader.exists_weight(family, weight): Promise`
 
 This function is very like the `exists` function, but also accept an extra
@@ -55,10 +54,7 @@
 
 See `exists` function for further information.
 
-`GFLoader.info(family): Promise`
-=======
 ## `GFLoader.info(family): Promise`
->>>>>>> f0f2e581
 
 Returns some useful informations about the font family. When the execution goes
 well, the first argument passed to the callback function of `.then(callback)` is
